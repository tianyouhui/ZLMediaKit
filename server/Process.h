--- conflicted
+++ resolved
@@ -1,4 +1,4 @@
-﻿/*
+﻿﻿/*
  * MIT License
  *
  * Copyright (c) 2016-2019 xiongziliang <771730766@qq.com>
@@ -26,10 +26,6 @@
 #ifndef ZLMEDIAKIT_PROCESS_H
 #define ZLMEDIAKIT_PROCESS_H
 
-<<<<<<< HEAD
-=======
-
->>>>>>> 5b533354
 #ifdef _WIN32
 typedef int pid_t;
 #else
@@ -38,7 +34,6 @@
 
 #include <fcntl.h>
 #include <string>
-
 using namespace std;
 
 class Process {
