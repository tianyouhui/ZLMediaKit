--- conflicted
+++ resolved
@@ -68,13 +68,8 @@
     } else {
         dur = first - last;
     }
-<<<<<<< HEAD
-    if (dur > (0x01 << 31)) {
+    if (dur > ((uint32_t)0x01 << 31)) {
         TraceL << "cycle timeLatency " << dur;
-=======
-    if (dur > ((uint32_t)0x01 << 31)) {
-        TraceL << "cycle timeLantency " << dur;
->>>>>>> 020b8b85
         dur = 0xffffffff - dur;
     }
 
