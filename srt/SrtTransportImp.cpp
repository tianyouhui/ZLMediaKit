--- conflicted
+++ resolved
@@ -22,23 +22,14 @@
 }
 
 void SrtTransportImp::onHandShakeFinished(std::string &streamid, struct sockaddr_storage *addr) {
-<<<<<<< HEAD
     // TODO parse stream id like this zlmediakit.com/live/test?token=1213444&type=push
-=======
-
-    // TODO parse streamid like this zlmediakit.com/live/test?token=1213444&type=push
->>>>>>> 020b8b85
     if (!_addr) {
         _addr.reset(new sockaddr_storage(*((sockaddr_storage *)addr)));
     }
     _is_pusher = false;
     TraceL << " stream id " << streamid;
     if (streamid.empty()) {
-<<<<<<< HEAD
         onShutdown(SockException(Err_shutdown, "stream id not empty"));
-=======
-        onShutdown(SockException(Err_shutdown, "streamid not empty"));
->>>>>>> 020b8b85
         return;
     }
 
@@ -75,16 +66,10 @@
     if (!force && totalReaderCount(sender)) {
         return false;
     }
-<<<<<<< HEAD
     std::string err = StrPrinter << "close media:" << sender.getSchema() << "/"
                                  << sender.getVhost() << "/"
                                  << sender.getApp() << "/"
                                  << sender.getId() << " " << force;
-
-=======
-    std::string err = StrPrinter << "close media:" << sender.getSchema() << "/" << sender.getVhost() << "/"
-                                 << sender.getApp() << "/" << sender.getId() << " " << force;
->>>>>>> 020b8b85
     weak_ptr<SrtTransportImp> weak_self = static_pointer_cast<SrtTransportImp>(shared_from_this());
     getPoller()->async([weak_self, err]() {
         auto strong_self = weak_self.lock();
@@ -163,22 +148,12 @@
         });
     };
 
-<<<<<<< HEAD
-    auto flag = NoticeCenter::Instance().emitEvent(Broadcast::kBroadcastMediaPlayed, _media_info, invoker, static_cast<SockInfo &>(*this));
-=======
     auto flag = NoticeCenter::Instance().emitEvent(
         Broadcast::kBroadcastMediaPlayed, _media_info, invoker, static_cast<SockInfo &>(*this));
->>>>>>> 020b8b85
     if (!flag) {
         doPlay();
     }
 }
-<<<<<<< HEAD
-=======
-void SrtTransportImp::doPlay() {
-    //异步查找直播流
-    std::weak_ptr<SrtTransportImp> weak_self = static_pointer_cast<SrtTransportImp>(shared_from_this());
->>>>>>> 020b8b85
 
 void SrtTransportImp::doPlay() {
     //异步查找直播流
@@ -299,15 +274,9 @@
     _cached_func.clear();
 }
 
-<<<<<<< HEAD
 int SrtTransportImp::getLatencyMul() {
     GET_CONFIG(int, latencyMul, kLatencyMul);
     return latencyMul;
-=======
-int SrtTransportImp::getLantencyMul() {
-    GET_CONFIG(int, lantencyMul, kLantencyMul);
-    return lantencyMul;
->>>>>>> 020b8b85
 }
 
 } // namespace SRT