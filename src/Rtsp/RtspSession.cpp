--- conflicted
+++ resolved
@@ -213,12 +213,8 @@
     }
 
     auto full_url = parser.FullUrl();
-<<<<<<< HEAD
     _content_base = full_url;
-    if(end_with(full_url,".sdp")){
-=======
     if (end_with(full_url, ".sdp")) {
->>>>>>> 259e9dab
         //去除.sdp后缀，防止EasyDarwin推流器强制添加.sdp后缀
         full_url = full_url.substr(0, full_url.length() - 4);
         _media_info.parse(full_url);
@@ -231,35 +227,7 @@
         throw SockException(Err_shutdown, StrPrinter << err << ":" << full_url);
     }
 
-<<<<<<< HEAD
-    SdpParser sdpParser(parser.Content());
-    _sessionid = makeRandStr(12);
-    _sdp_track = sdpParser.getAvailableTrack();
-    if (_sdp_track.empty()) {
-        //sdp无效
-        static constexpr auto err = "sdp中无有效track";
-        sendRtspResponse("403 Forbidden", {"Content-Type", "text/plain"}, err);
-        throw SockException(Err_shutdown,StrPrinter << err << ":" << full_url);
-    }
-    _rtcp_context.clear();
-    for (auto &track : _sdp_track) {
-        _rtcp_context.emplace_back(std::make_shared<RtcpContext>(track->_samplerate, true));
-    }
-    _push_src = std::make_shared<RtspMediaSourceImp>(_media_info._vhost, _media_info._app, _media_info._streamid);
-    _push_src->setListener(dynamic_pointer_cast<MediaSourceEvent>(shared_from_this()));
-    _push_src->setSdp(sdpParser.toString());
-    sendRtspResponse("200 OK");
-}
-
-void RtspSession::handleReq_RECORD(const Parser &parser){
-    if (_sdp_track.empty() || parser["Session"] != _sessionid) {
-        send_SessionNotFound();
-        throw SockException(Err_shutdown, _sdp_track.empty() ? "can not find any availabe track when record" : "session not found when record");
-    }
-    auto onRes = [this](const string &err, bool enableHls, bool enableMP4){
-=======
     auto onRes = [this, parser, full_url](const string &err, bool enableHls, bool enableMP4){
->>>>>>> 259e9dab
         bool authSuccess = err.empty();
         if (!authSuccess) {
             sendRtspResponse("401 Unauthorized", {"Content-Type", "text/plain"}, err);
@@ -285,7 +253,7 @@
         _push_src->setListener(dynamic_pointer_cast<MediaSourceEvent>(shared_from_this()));
         _push_src->setProtocolTranslation(enableHls, enableMP4);
         _push_src->setSdp(sdpParser.toString());
-        sendRtspResponse("200 OK", {"Content-Base", _content_base + "/"});
+        sendRtspResponse("200 OK");
     };
 
     weak_ptr<RtspSession> weakSelf = dynamic_pointer_cast<RtspSession>(shared_from_this());
