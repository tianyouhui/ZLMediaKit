--- conflicted
+++ resolved
@@ -133,11 +133,7 @@
 bash build_docker_images.sh
 ```
 
-<<<<<<< HEAD
-## 参考案例
-=======
 ## 合作项目
->>>>>>> 719bbee9
 
  - 可视化管理网站
     - [一个非常漂亮的可视化后台管理系统](https://github.com/MingZhuLiu/ZLMediaServerManagent)
